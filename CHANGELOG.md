--- conflicted
+++ resolved
@@ -16,11 +16,8 @@
 * The database schema version is now checked at boot, as well as in the http health checks. [#893](https://github.com/remind101/empire/pull/893)
 * The log level within empire can now be configured when starting the service. [#929](https://github.com/remind101/empire/issues/929)
 * The CloudFormation backend now has experimental support for a `Custom::ECSTaskDefinition` resource that greatly reduces the size of generated templates. [#935](https://github.com/remind101/empire/pull/935)
-<<<<<<< HEAD
 * The Scheduler now has a `Restart` method which will trigger a restart of all the processes within an app. Previously, a "Restart" just re-released the app. Now schedulers like the cloudformation backend can optimize how the restart is handled. [#697](https://github.com/remind101/empire/issues/697)
-=======
 * `emp run` now publishes an event when it is ran [#954](https://github.com/remind101/empire/pull/954)
->>>>>>> 9f56d622
 
 **Bugs**
 
